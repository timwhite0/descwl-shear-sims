name: shear-meas-tests

on:
  push:
    branches:
      - master
  # turn this on to run for PRs
  # pull_request: null

jobs:
  shear-meas-tests:
    name: shear-meas-tests
    strategy:
      matrix:
        pyver: ["3.11"]

    runs-on: "ubuntu-latest"

    steps:
      - uses: actions/checkout@v2

      - uses: conda-incubator/setup-miniconda@v2
        with:
          python-version: ${{ matrix.pyver }}
          channels: conda-forge
          channel-priority: strict
          show-channel-urls: true

      - name: configure conda and install code
        shell: bash -l {0}
        run: |
          conda config --set always_yes yes

<<<<<<< HEAD
=======
          conda install -q mamba==1.5.1

>>>>>>> 0b149ac3
          mamba install -q --file requirements.txt
          mamba install -q \
            flake8 \
            pytest \
            fitsio \
            meds \
            ngmix

          pip install --no-deps -e .

          # for now we always pull the latest of these packages
          pushd ..
          git clone https://github.com/LSSTDESC/descwl_coadd.git
          pushd descwl_coadd
          pip install --no-deps -e .
          popd
          popd

          pushd ..
          git clone https://github.com/esheldon/metadetect.git
          pushd metadetect
          pip install --no-deps -e .
          popd
          popd

      - name: fast test
        shell: bash -l {0}
        run: |
          pytest -vvsx shear_meas_tests/test_shear_meas.py -k test_shear_meas[grid-500]

      - name: slow test
        if: ${{ success() && github.event_name == 'push' }}
        shell: bash -l {0}
        run: |
          pytest -vvsx shear_meas_tests/test_shear_meas.py -k test_shear_meas[random-2500]<|MERGE_RESOLUTION|>--- conflicted
+++ resolved
@@ -31,11 +31,7 @@
         run: |
           conda config --set always_yes yes
 
-<<<<<<< HEAD
-=======
           conda install -q mamba==1.5.1
-
->>>>>>> 0b149ac3
           mamba install -q --file requirements.txt
           mamba install -q \
             flake8 \
